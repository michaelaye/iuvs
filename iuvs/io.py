import datetime as dt
from astropy.io import fits
import gzip
import matplotlib.pyplot as plt
import pandas as pd
import os
from pathlib import Path
import socket

host = socket.gethostname()
home = Path(os.environ['HOME'])

if host.startswith('maven-iuvs-itf'):
    products = Path('/maven_iuvs/stage/products')
else:
    products = home / 'data' / 'iuvs'

level1apath = products / 'level1a'
level1bpath = products / 'level1b'


class Filename:
    def __init__(self, fname):
<<<<<<< HEAD
        try:
            self.root = os.path.dirname(fname)
            self.basename = os.path.basename(fname)
        except AttributeError:
            # happens if fname is a PosixPath
            self.root = str(fname.parent)
            self.basename = fname.name
=======
        self.root = os.path.dirname(fname)
        self.basename = os.path.basename(fname)
>>>>>>> 96d712d5
        tokens = self.basename.split('_')
        self.mission, self.instrument = tokens[:2]
        self.level = tokens[2]
        self.phase = tokens[3]
        self.timestr, self.version = tokens[4:6]
        self.revision = tokens[6].split('.')[0]
        phasetokens = self.phase.split('-')
        if len(phasetokens) == 4:
            self.phase, self.cycle_orbit, self.mode, self.channel = phasetokens
        elif len(phasetokens) == 3:
            self.phase, self.cycle_orbit, self.channel = phasetokens
            self.mode = 'N/A'
        else:
            self.phase, self.channel = phasetokens
            self.mode = 'N/A'
            self.cycle_orbit = 'N/A'
        self.time = dt.datetime.strptime(self.timestr,
                                         '%Y%m%dT%H%M%S')


class FitsBinTable:
    def __init__(self, hdu):
        self.header = hdu.header
        self.data = pd.DataFrame(hdu.data).T


class L1AReader:
    """For Level1a"""
    def __init__(self, fname):
        infile = gzip.open(fname, 'rb')
        self.fname = fname
        self.hdulist = fits.open(infile)
        self.integration = FitsBinTable(self.hdulist[1])
        self.engineering = FitsBinTable(self.hdulist[2])
        self.binning = self.hdulist[3]
        self.pixelgeo = self.hdulist[4]
        self.spacecraftgeo = self.hdulist[5]
        self.observation = self.hdulist[6]

    @property
    def img_header(self):
        imgdata = self.hdulist[0]
        return imgdata.header

    @property
    def img(self):
        return self.hdulist[0].data

    @property
    def capture(self):
        string = self.img_header['CAPTURE']
        import datetime as dt
        cleaned = string[:-3]+'0'
        time = dt.datetime.strptime(cleaned, '%Y/%j %b %d %H:%M:%S.%f')
        return time

    def plot_img_data(self, ax=None):
        if ax is None:
            fig, ax = plt.subplots()  # figsize=(8, 6))
        ax.imshow(self.img)
        ax.set_title("{channel}, {phase}, {int}"
                     .format(channel=self.fname.channel,
                             phase=self.fname.phase,
                             int=self.img_header['INT_TIME']))
        return ax


def l1a_filenames():
    return level1apath.glob('*.fits.gz')


def l1a_darks(darktype=''):
    searchpattern = '*' + darktype + 'dark*.fits.gz'
    print("Searching for", searchpattern)
    return level1apath.glob('*'+darktype+'dark*.fits.gz')


def get_l1a_filename_stats():
    fnames = get_l1a_filenames()
    iuvs_fnames = []
    exceptions = []
    for fname in fnames:
        try:
            iuvs_fnames.append(IUVS_Filename(fname))
        except Exception:
            exceptions.append(fname)
            continue
    s = pd.Series(iuvs_fnames)
    df = pd.DataFrame()
    for item in 'phase cycle mode channel time level version revision'.split():
        df[item] = s.map(lambda x: getattr(x, item))
    df['channel'] = df.channel.astype('category')
    df.set_index('time', inplace=True)
    df.sort_index(inplace=True)
    return df


class L1BReader:
    """For Level1a"""
    def __init__(self, fname):
        infile = gzip.open(fname, 'rb')
        self.fname = os.path.basename(fname)
        self.hdulist = fits.open(infile)
        for hdu in self.hdulist[1:]:
            setattr(self, hdu.header['EXTNAME'], hdu.data)

    @property
    def img_header(self):
        imgdata = self.hdulist[0]
        return imgdata.header

    @property
    def img(self):
        return self.hdulist[0].data

    @property
    def capture(self):
        string = self.img_header['CAPTURE']
        import datetime as dt
        cleaned = string[:-3]+'0'
        time = dt.datetime.strptime(cleaned, '%Y/%j %b %d %H:%M:%S.%f')
        return time

    def plot_img_data(self, ax=None):
        time = self.capture
        if ax is None:
            fig, ax = plt.subplots()  # figsize=(8, 6))
        ax.imshow(self.img)
        ax.set_title("{xuv}, {time}".format(time=time.isoformat(),
                                            xuv=self.img_header['XUV']))
        return ax<|MERGE_RESOLUTION|>--- conflicted
+++ resolved
@@ -21,7 +21,6 @@
 
 class Filename:
     def __init__(self, fname):
-<<<<<<< HEAD
         try:
             self.root = os.path.dirname(fname)
             self.basename = os.path.basename(fname)
@@ -29,10 +28,6 @@
             # happens if fname is a PosixPath
             self.root = str(fname.parent)
             self.basename = fname.name
-=======
-        self.root = os.path.dirname(fname)
-        self.basename = os.path.basename(fname)
->>>>>>> 96d712d5
         tokens = self.basename.split('_')
         self.mission, self.instrument = tokens[:2]
         self.level = tokens[2]
