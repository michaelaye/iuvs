--- conflicted
+++ resolved
@@ -44,12 +44,8 @@
 if host.startswith('maven-iuvs-itf'):
     analysis_out = home / 'to_keep'
 else:
-<<<<<<< HEAD
-    stage = home / 'Dropbox' / 'data' / 'iuvs'
-    production = stage
-=======
->>>>>>> e65d18b5
     analysis_out = home / 'data' / 'iuvs' / 'to_keep'
+
 stagelevel1apath = env_path('stage') / 'level1a'
 stagelevel1bpath = env_path('stage') / 'level1b'
 stagelevel0path = env_path('stage') / 'level0'
@@ -122,7 +118,7 @@
         pattern = '*' + pattern + '*'
     path = get_data_path(level, env)
     if not os.access(str(path), os.R_OK):
-    raise PathNotReadableError(path)
+        raise PathNotReadableError(path)
     result = map(str, path.glob(pattern + ext))
     return result if iterator else list(result)
 
@@ -201,17 +197,6 @@
 
 
 def get_filename_df(level, env='stage', pattern=None):
-<<<<<<< HEAD
-    if level != 'hk':
-        fnames = get_filenames(level, env=env, pattern=pattern)
-        Filename = ScienceFilename
-    else:
-        fnames = get_hk_filenames(env=env)
-        Filename = HKFilename
-    if len(fnames) == 0:
-        print("No files found.")
-        return
-=======
     """Return pandas.DataFrame with filename data.
 
     Parameters
@@ -233,7 +218,6 @@
     """
     fnames = get_filenames(level, env=env, pattern=pattern)
     Filename = ScienceFilename
->>>>>>> e65d18b5
     iuvs_fnames = []
     for fname in fnames:
         iuvs_fnames.append(Filename(fname))
