--- conflicted
+++ resolved
@@ -79,9 +79,9 @@
         return ax
 
 
-<<<<<<< HEAD
 def get_l1a_filenames():
     return glob.glob(str(level1apath)+'/fits.gz')
+
 
 def get_l1a_files_stats():
     fnames = get_l1a_filenames()
@@ -101,7 +101,8 @@
     df.set_index('time', inplace=True)
     df.sort_index(inplace=True)
     return df
-=======
+
+
 class IUVS1BReader:
     """For Level1a"""
     def __init__(self, fname):
@@ -134,5 +135,4 @@
         ax.imshow(self.img)
         ax.set_title("{xuv}, {time}".format(time=time.isoformat(),
                                             xuv=self.img_header['XUV']))
-        return ax
->>>>>>> 57370643
+        return ax